--- conflicted
+++ resolved
@@ -19,10 +19,6 @@
             package='tf2_ros',
             executable='static_transform_publisher',
             name='lidar_tf_publisher',
-<<<<<<< HEAD
-            arguments=['0', '0', '0.05', '0', '0', '3.14159', 'base_link', 'laser']
-=======
-            arguments=['0', '0', '0.05', '0', '0', '0', 'base_link', 'laser_frame']
->>>>>>> da691f38
+            arguments=['0', '0', '0.05', '0', '0', '3.14159', 'base_link', 'laser_frame']
         )
     ])